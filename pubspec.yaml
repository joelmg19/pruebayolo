name: cellsay
description: "App de asistencia visual CellSay"
publish_to: 'none' # Remove this line if you wish to publish to pub.dev

version: 1.0.0+1

environment:
  sdk: ^3.9.2

dependencies:
  flutter:
    sdk: flutter
  shared_preferences: ^2.2.3
  cupertino_icons: ^1.0.8
  intl: ^0.20.2
  flutter_tts: ^4.2.3
  speech_to_text: ^7.0.0
  camera: ^0.10.5+9
<<<<<<< HEAD
  tflite_flutter: 0.10.2
  image: ^4.1.7
=======
>>>>>>> 3fcd404a

dev_dependencies:
  flutter_test:
    sdk: flutter
  flutter_lints: ^6.0.0

flutter:
  uses-material-design: true
  assets:
    - assets/models/yolo11n.tflite<|MERGE_RESOLUTION|>--- conflicted
+++ resolved
@@ -16,11 +16,10 @@
   flutter_tts: ^4.2.3
   speech_to_text: ^7.0.0
   camera: ^0.10.5+9
-<<<<<<< HEAD
+
   tflite_flutter: 0.10.2
   image: ^4.1.7
-=======
->>>>>>> 3fcd404a
+
 
 dev_dependencies:
   flutter_test:
